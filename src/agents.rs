--- conflicted
+++ resolved
@@ -6,10 +6,7 @@
 use parking_lot::RwLock;
 use serde::{Deserialize, Serialize};
 use std::collections::HashMap;
-<<<<<<< HEAD
 use std::sync::Arc;
-=======
->>>>>>> 6180872d
 use std::time::SystemTime;
 
 #[derive(Debug, Clone, Serialize, Deserialize, PartialEq, Eq)]
@@ -115,11 +112,9 @@
         registry
     }
 
-<<<<<<< HEAD
     pub fn register_agent(&self, agent: Agent) {
         let mut agents = self.agents.write();
         agents.insert(agent.id.clone(), agent);
-=======
     pub fn update_activity(&mut self, id: &str) {
         if let Some(agent) = self.agents.get_mut(id) {
             agent.metrics.last_activity = SystemTime::now();
@@ -129,7 +124,6 @@
 
     pub fn get_agent(&self, id: &str) -> Option<&Agent> {
         self.agents.get(id)
->>>>>>> 6180872d
     }
 
     pub fn update_activity(&self, id: &str) {
@@ -140,11 +134,9 @@
         }
     }
 
-<<<<<<< HEAD
     pub fn get_agent(&self, id: &str) -> Option<Agent> {
         let agents = self.agents.read();
         agents.get(id).cloned()
-=======
     pub fn get_agents_by_type(&self, agent_type: &AgentType) -> Vec<&Agent> {
         self.agents
             .values()
@@ -152,7 +144,6 @@
                 std::mem::discriminant(&agent.agent_type) == std::mem::discriminant(agent_type)
             })
             .collect()
->>>>>>> 6180872d
     }
 
     pub fn list_agents(&self) -> Vec<Agent> {
@@ -194,16 +185,13 @@
                 capabilities: vec!["text_generation".to_string()],
                 agent_type: AgentType::General,
             },
-<<<<<<< HEAD
             metrics: AgentMetrics::default(),
-=======
             metrics: AgentMetrics {
                 requests_processed: 0,
                 average_response_time_ms: 0.0,
                 success_rate: 1.0,
                 last_activity: SystemTime::now(),
             },
->>>>>>> 6180872d
         };
 
         assert_eq!(agent.name, "test_agent");
@@ -230,16 +218,13 @@
                 capabilities: vec!["code_gen".to_string()],
                 agent_type: AgentType::CodeGeneration,
             },
-<<<<<<< HEAD
             metrics: AgentMetrics::default(),
-=======
             metrics: AgentMetrics {
                 requests_processed: 0,
                 average_response_time_ms: 0.0,
                 success_rate: 1.0,
                 last_activity: SystemTime::now(),
             },
->>>>>>> 6180872d
         };
 
         manager.register_agent(agent);
