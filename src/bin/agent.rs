use axum::response::IntoResponse;
<<<<<<< HEAD
use chimera_core::{Platform, PlatformConfig, PlatformContext};
use clap::Parser;
use dotenvy::dotenv;
use std::net::SocketAddr;
use std::path::PathBuf;
=======
use chimera_core::*;
use clap::Parser;
use dotenvy::dotenv;
use std::net::SocketAddr;
use std::sync::Arc;
>>>>>>> 6180872d
use tracing::{error, info};

#[derive(Parser)]
#[command(author, version, about, long_about = None)]
struct Args {
    /// Configuration file path
    #[arg(short, long, default_value = "configs/platform.toml")]
    config: PathBuf,

    /// Port to bind to
    #[arg(short, long, default_value = "8080")]
    port: u16,

    /// Agent name
    #[arg(short, long)]
    name: String,
}

#[tokio::main]
async fn main() -> anyhow::Result<()> {
    dotenv().ok();
    let args = Args::parse();

<<<<<<< HEAD
    info!(agent = %args.name, "starting Chimera agent");
=======
    // Initialize tracing
    tracing_subscriber::fmt().with_env_filter("info").init();

    info!("Starting Chimera Agent: {}", args.name);
>>>>>>> 6180872d

    let config = PlatformConfig::load_from_path(Some(args.config.clone()))?;
    let platform = Platform::new(config);
    let runtime = platform.start().await?;
    let context = runtime.context();

<<<<<<< HEAD
    let app = build_router(context.clone());
=======
    // Initialize platform
    let platform = Arc::new(init_platform(config).await?);

    // Start HTTP server
    let app = axum::Router::new()
        .route("/health", axum::routing::get(health_check))
        .route("/predict", axum::routing::post(predict))
        .route("/status", axum::routing::get(agent_status))
        .with_state(platform.clone());
>>>>>>> 6180872d

    let addr = SocketAddr::from(([0, 0, 0, 0], args.port));
    let listener = tokio::net::TcpListener::bind(addr).await?;

    info!(%addr, "agent listening");
    axum::serve(listener, app).await?;

    runtime.shutdown().await?;
    Ok(())
}

fn build_router(context: PlatformContext) -> axum::Router {
    axum::Router::new()
        .route("/health", axum::routing::get(health_check))
        .route("/predict", axum::routing::post(predict))
        .route("/status", axum::routing::get(agent_status))
        .with_state(context)
}

async fn health_check() -> impl axum::response::IntoResponse {
    axum::Json(serde_json::json!({
        "status": "healthy",
<<<<<<< HEAD
        "timestamp": chimera_core::utils::timestamp_now(),
=======
        "timestamp": utils::timestamp_now(),
>>>>>>> 6180872d
    }))
}

async fn predict(
<<<<<<< HEAD
    axum::extract::State(platform): axum::extract::State<PlatformContext>,
    axum::extract::Json(payload): axum::extract::Json<serde_json::Value>,
) -> axum::response::Response {
    info!("received prediction request: {:?}", payload);

    let client_ip = std::net::IpAddr::from([127, 0, 0, 1]);
    if let Err(e) = platform
        .rate_limiter()
        .check_rate_limit(client_ip, "/predict")
    {
        error!("rate limit exceeded for {}: {:?}", client_ip, e);
        return (
            axum::http::StatusCode::TOO_MANY_REQUESTS,
            axum::Json(serde_json::json!({ "error": "Rate limit exceeded" })),
        )
            .into_response();
    }

    if let Err(errors) = chimera_core::utils::validate_request_payload(&payload) {
        return (axum::http::StatusCode::BAD_REQUEST, axum::Json(errors)).into_response();
    }

    if let Err(err) = platform
        .audit_logger()
        .log_api_access(None, "/predict", "POST", 200, None)
    {
        error!(?err, "failed to record audit log for predict request");
    }

=======
    axum::extract::State(platform): axum::extract::State<Arc<Platform>>,
    axum::extract::Json(payload): axum::extract::Json<serde_json::Value>,
) -> axum::response::Response {
    info!("Received prediction request: {:?}", payload);

    let client_ip = std::net::IpAddr::from([127, 0, 0, 1]);
    if let Err(e) = platform
        .rate_limiter
        .check_rate_limit(client_ip, "/predict")
    {
        error!("Rate limit exceeded for {}: {:?}", client_ip, e);
        return (
            axum::http::StatusCode::TOO_MANY_REQUESTS,
            axum::Json(serde_json::json!({ "error": "Rate limit exceeded" })),
        )
            .into_response();
    }

    if let Err(errors) = utils::validate_request_payload(&payload) {
        return (
            axum::http::StatusCode::BAD_REQUEST,
            axum::Json(errors),
        )
            .into_response();
    }

    platform
        .audit_logger
        .log_api_access(None, "/predict", "POST", 200, None)
        .ok();

>>>>>>> 6180872d
    let response = serde_json::json!({
        "result": "Prediction completed",
        "confidence": 0.95,
        "processing_time_ms": 150
    });

    axum::Json(response).into_response()
}

async fn agent_status(
<<<<<<< HEAD
    axum::extract::State(_platform): axum::extract::State<PlatformContext>,
=======
    axum::extract::State(_platform): axum::extract::State<Arc<Platform>>,
>>>>>>> 6180872d
) -> impl axum::response::IntoResponse {
    axum::Json(serde_json::json!({
        "name": "chimera-agent",
        "status": "active",
        "uptime_seconds": 3600,
        "requests_processed": 150,
        "average_response_time_ms": 145
    }))
}<|MERGE_RESOLUTION|>--- conflicted
+++ resolved
@@ -1,17 +1,14 @@
 use axum::response::IntoResponse;
-<<<<<<< HEAD
 use chimera_core::{Platform, PlatformConfig, PlatformContext};
 use clap::Parser;
 use dotenvy::dotenv;
 use std::net::SocketAddr;
 use std::path::PathBuf;
-=======
 use chimera_core::*;
 use clap::Parser;
 use dotenvy::dotenv;
 use std::net::SocketAddr;
 use std::sync::Arc;
->>>>>>> 6180872d
 use tracing::{error, info};
 
 #[derive(Parser)]
@@ -35,23 +32,18 @@
     dotenv().ok();
     let args = Args::parse();
 
-<<<<<<< HEAD
     info!(agent = %args.name, "starting Chimera agent");
-=======
     // Initialize tracing
     tracing_subscriber::fmt().with_env_filter("info").init();
 
     info!("Starting Chimera Agent: {}", args.name);
->>>>>>> 6180872d
 
     let config = PlatformConfig::load_from_path(Some(args.config.clone()))?;
     let platform = Platform::new(config);
     let runtime = platform.start().await?;
     let context = runtime.context();
 
-<<<<<<< HEAD
     let app = build_router(context.clone());
-=======
     // Initialize platform
     let platform = Arc::new(init_platform(config).await?);
 
@@ -61,7 +53,6 @@
         .route("/predict", axum::routing::post(predict))
         .route("/status", axum::routing::get(agent_status))
         .with_state(platform.clone());
->>>>>>> 6180872d
 
     let addr = SocketAddr::from(([0, 0, 0, 0], args.port));
     let listener = tokio::net::TcpListener::bind(addr).await?;
@@ -84,16 +75,12 @@
 async fn health_check() -> impl axum::response::IntoResponse {
     axum::Json(serde_json::json!({
         "status": "healthy",
-<<<<<<< HEAD
         "timestamp": chimera_core::utils::timestamp_now(),
-=======
         "timestamp": utils::timestamp_now(),
->>>>>>> 6180872d
     }))
 }
 
 async fn predict(
-<<<<<<< HEAD
     axum::extract::State(platform): axum::extract::State<PlatformContext>,
     axum::extract::Json(payload): axum::extract::Json<serde_json::Value>,
 ) -> axum::response::Response {
@@ -123,7 +110,6 @@
         error!(?err, "failed to record audit log for predict request");
     }
 
-=======
     axum::extract::State(platform): axum::extract::State<Arc<Platform>>,
     axum::extract::Json(payload): axum::extract::Json<serde_json::Value>,
 ) -> axum::response::Response {
@@ -155,7 +141,6 @@
         .log_api_access(None, "/predict", "POST", 200, None)
         .ok();
 
->>>>>>> 6180872d
     let response = serde_json::json!({
         "result": "Prediction completed",
         "confidence": 0.95,
@@ -166,11 +151,8 @@
 }
 
 async fn agent_status(
-<<<<<<< HEAD
     axum::extract::State(_platform): axum::extract::State<PlatformContext>,
-=======
     axum::extract::State(_platform): axum::extract::State<Arc<Platform>>,
->>>>>>> 6180872d
 ) -> impl axum::response::IntoResponse {
     axum::Json(serde_json::json!({
         "name": "chimera-agent",
